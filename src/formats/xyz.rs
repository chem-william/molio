--- conflicted
+++ resolved
@@ -389,10 +389,6 @@
         Ok(frame)
     }
 
-<<<<<<< HEAD
-    fn read(&self, reader: &mut BufReader<File>) -> Result<Option<Frame>, CError> {
-        Ok(Some(self.read_next(reader).unwrap()))
-=======
     fn read(&mut self, reader: &mut BufReader<File>) -> Result<Option<Frame>, CError> {
         // TODO: replace with has_data_left when stabilized
         if reader.fill_buf().map(|b| !b.is_empty()).unwrap() {
@@ -400,7 +396,6 @@
         } else {
             Ok(None)
         }
->>>>>>> 1aab7e11
     }
 
     fn forward(&self, reader: &mut BufReader<File>) -> Result<Option<u64>, CError> {
