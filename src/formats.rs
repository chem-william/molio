--- conflicted
+++ resolved
@@ -1,8 +1,5 @@
 pub mod pdb;
 pub mod pdb_connectivity;
-<<<<<<< HEAD
+pub mod sdf;
 pub mod smi;
-=======
-pub mod sdf;
->>>>>>> 1aab7e11
 pub mod xyz;